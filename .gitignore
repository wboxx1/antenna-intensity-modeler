--- conflicted
+++ resolved
@@ -1,4 +1,3 @@
-<<<<<<< HEAD
 # Byte-compiled / optimized / DLL files
 __pycache__/
 *.py[cod]
@@ -142,150 +141,4 @@
 limit_line_128.4_angle_5.csv
 limitation_line_angle_0.csv
 limitation_line_angle_5.csv
-test.py
-=======
-# Byte-compiled / optimized / DLL files
-__pycache__/
-*.py[cod]
-*$py.class
-
-# C extensions
-*.so
-
-# Distribution / packaging
-.Python
-env/
-build/
-develop-eggs/
-dist/
-downloads/
-eggs/
-.eggs/
-lib/
-lib64/
-parts/
-sdist/
-var/
-wheels/
-share/python-wheels/
-*.egg-info/
-.installed.cfg
-*.egg
-MANIFEST
-
-# PyInstaller
-#  Usually these files are written by a python script from a template
-#  before PyInstaller builds the exe, so as to inject date/other infos into it.
-*.manifest
-*.spec
-
-# Installer logs
-pip-log.txt
-pip-delete-this-directory.txt
-
-# Unit test / coverage reports
-htmlcov/
-.tox/
-.nox/
-.coverage
-.coverage.*
-.cache
-nosetests.xml
-coverage.xml
-*.cover
-.hypothesis/
-.pytest_cache/
-cover/
-
-# Translations
-*.mo
-*.pot
-
-# Django stuff:
-*.log
-local_settings.py
-
-# Flask stuff:
-instance/
-.webassets-cache
-
-# Scrapy stuff:
-.scrapy
-
-# Sphinx documentation
-docs/_build/
-
-# PyBuilder
-.pybuilder/
-target/
-
-# Jupyter Notebook
-.ipynb_checkpoints
-
-# IPython
-profile_default/
-ipython_config.py
-
-# pyenv
-.python-version
-
-# celery beat schedule file
-celerybeat-schedule
-
-# SageMath parsed files
-*.sage.py
-
-# dotenv
-.env
-
-# virtualenv
-.venv
-venv/
-ENV/
-.env
-env/
-ENV/
-env.bak/
-venv.bak
-
-# Spyder project settings
-.spyderproject
-.spyproject
-
-# Rope project settings
-.ropeproject
-
-# mkdocs documentation
-/site
-
-# mypy
-.mypy_cache/
-.dmypy.json
-dmypy.json
-alabaster
-
-# VSCode
-.vscode/
-
-# local ignores
-DARC.py
-DARC2.py
-DARC3.py
-DARC4.py
-DARC5.py
-limit_line_0.9_angle_0.csv
-limit_line_0.9_angle_5.csv
-limit_line_10.0_angle_0.csv
-limit_line_10.0_angle_5.csv
-limit_line_14.9_angle_0.csv
-limit_line_14.9_angle_5.csv
-limit_line_38.2_angle_0.csv
-limit_line_38.2_angle_5.csv
-limit_line_100.0_angle_0.csv
-limit_line_100.0_angle_5.csv
-limit_line_128.4_angle_0.csv
-limit_line_128.4_angle_5.csv
-limitation_line_angle_0.csv
-limitation_line_angle_5.csv
-test.py
->>>>>>> 2b6fc308
+test.py