--- conflicted
+++ resolved
@@ -1,935 +1,863 @@
-# -*- coding: utf-8 -*-
-
-"""Main module for parabolic reflector antennas."""
-
-import numpy as np
-import scipy as sp
-from scipy import integrate
-import scipy.special
-import matplotlib.pyplot as plt
-import pandas as pd
-from functools import partial
-from multiprocessing import Pool
-from typing import Union, Callable
-from concurrent.futures import ProcessPoolExecutor
-from .helpers import Either, Left, Right
-
-# Units
-m = 1.0
-pi = np.pi
-cos = np.cos
-sin = np.sin
-rad = 1.0
-s = 1.0
-
-
-def parameters(
-    radius_meters: float,
-    freq_mhz: float,
-    power_watts: float,
-    efficiency: float,
-    side_lobe_ratio: float,
-) -> dict:
-    """Parameters for parabolic dish
-
-    Receives user input parameters for parabolic dish and
-    computes and returns all needed parameters for parabolic
-    functions.
-
-    Args:
-        radius_meters (float): antenna radius in meters.
-        freq_mhz (float): frequency in megahertz.
-        power_watts (float): output power of radio in watts.
-        efficiency (float): efficiency of antenna.
-        side_lobe_ratio (float): side lobe ratio of antenna.
-
-    Returns: 
-        dict: parameter dictionary needed for parabolic functions.
-
-    Example:
-        >>> from antenna_intensity_modeler import parabolic
-        >>> params = parabolic.parameters(2.4, 8400., 400.0, 0.62, 20.0)
-        >>> params
-        {'radius_meters': 2.4, 'freq_mhz': 8400.0, 'power_watts': 400.0, 'efficiency': 0.62,
-        'side_lobe_ratio':20.0, 'H': 0.4872, 'ffmin': 1290.24, 'ffpwrden': 2.1134, 'k': 175.929}
-    """
-
-    """Constants"""
-    C = 3e8 * m / s
-
-    # Sidelobe Ratios (illummination)
-    # n = 0: slr = 17.57
-    # n = 1: slr = 25
-    # n = 2: slr = 30
-    # n = 3: slr = 35
-    # n = 4: slr = 40
-    # n = 5: slr = 45
-    HDICT = {
-        17.57: 0,
-        20: 0.4872,
-        25: 0.8899,
-        30: 1.1977,
-        35: 1.4708,
-        40: 1.7254,
-        45: 1.9681,
-        50: 2.2026,
-    }
-    freq_hz = freq_mhz * 1e6
-    DIAM = 2 * radius_meters
-    LAMDA = C / freq_hz
-    GAIN = 10 * np.log10(efficiency * (pi * DIAM / LAMDA) ** 2)
-    EIRP = power_watts * 10 ** (0.1 * GAIN)
-
-    """Properties"""
-    H = HDICT[side_lobe_ratio]
-    ffmin = 2 * DIAM ** 2 / LAMDA
-    ffpwrden = EIRP / (4 * pi * ffmin ** 2)
-    k = 2 * pi / LAMDA
-
-    return_dict = {
-        "radius_meters": radius_meters,
-        "freq_mhz": freq_mhz,
-        "power_watts": power_watts,
-        "efficiency": efficiency,
-        "side_lobe_ratio": side_lobe_ratio,
-        "H": H,
-        "ffmin": ffmin,
-        "ffpwrden": ffpwrden,
-        "k": k,
-    }
-    return return_dict
-    # return radius_meters, freq_mhz, power_watts, efficiency, side_lobe_ratio, H, ffmin, ffpwrden, k
-
-
-<<<<<<< HEAD
-def __run_near_field_corrections(d: float, parameters: dict):
-    radius = parameters["radius_meters"]
-    freq_mhz = parameters["freq_mhz"]
-    power_watts = parameters["power_watts"]
-    efficiency = parameters["efficiency"]
-    side_lobe_ratio = parameters["side_lobe_ratio"]
-    H = parameters["H"]
-    ffmin = parameters["ffmin"]
-    ffpwrden = parameters["ffpwrden"]
-    k = parameters["k"]
-    xbar = parameters["xbar"]
-=======
-def bessel_func(
-    x: float, f: Union[np.cos, np.sin], H: float, u: float, d: float
-) -> Callable:
-    return (
-        1
-        * scipy.special.iv(0, pi * H * (1 - x ** 2))  # **(1 / 2))
-        # * (1 - x**2)
-        * scipy.special.jv(0, u * x)
-        * f(pi * x ** 2 / 8 / d)
-        * x
-    )
->>>>>>> 138d4218
-
-
-def romberg_integration(
-    fun: Callable, lower: int = 0, upper: int = 1, divmax: int = 20
-) -> Either:
-    try:
-        return Right(scipy.integrate.romberg(fun, lower, upper, divmax=divmax))
-    except Exception as err:
-        return Left(err)
-
-
-def run_near_field_corrections(d: float, parameters: dict, xbar: float) -> float:
-    # Get parameters
-    radius = parameters.get("radius_meters")
-    freq_mhz = parameters.get("freq_mhz")
-    power_watts = parameters.get("power_watts")
-    efficiency = parameters.get("efficiency")
-    side_lobe_ratio = parameters.get("side_lobe_ratio")
-    H = parameters.get("H")
-    ffmin = parameters.get("ffmin")
-    ffpwrden = parameters.get("ffpwrden")
-    k = parameters.get("k")
-
-    xbarR = xbar * radius
-    theta = np.arctan(xbarR / (d * ffmin))
-    u = k * radius * np.sin(theta)
-
-    # Get Bessel Functions
-    bessel_func_cos = partial(bessel_func, f=np.cos, H=H, u=u, d=d)
-    bessel_func_sin = partial(bessel_func, f=np.sin, H=H, u=u, d=d)
-
-    # Calculate Powers
-    # Ep1 = romberg_integration(bessel_func_cos, 0, 1, divmax=20)
-    # Ep2 = romberg_integration(bessel_func_sin, 0, 1, divmax=20)
-    Ep1 = scipy.integrate.romberg(bessel_func_cos, 0, 1, divmax=20)
-    Ep2 = scipy.integrate.romberg(bessel_func_sin, 0, 1, divmax=20)
-
-    return (1 + np.cos(theta)) / d * abs(Ep1 - 1j * Ep2)
-
-
-def near_field_corrections(
-    parameters: dict, xbar: float, resolution: int = 1000
-) -> np.array:
-    """Near field corrections for parabolic dish.
-
-    Receives user input parameters and normalized off axis distance
-    for parabolic dish.  Computes and returns plot of near field correction
-    factors.
-
-    Args:
-        parameters (tuple): parameters tuple created with parameters function.
-        xbar (float)  : normalized off-axis distance.
-        resolution (float): number of points used in array.
-
-    Returns:
-        pandas.DataFrame: A dataframe with "delta" and "Pcorr" columns
-
-    Example:
-        >>> from antenna_intensity_modeler import parabolic
-        >>> import matplotlib.pyplot as plt
-        >>> import numpy as np
-        >>> params = parabolic.parameters(2.4, 8400, 400.0, 0.62, 20.0)
-        >>> xbar = 1.0
-        >>> resolution = 1000
-        >>> power_norm = parabolic.near_field_corrections(params, xbar, resolution)
-        >>> fig, ax = plt.subplots()
-        >>> delta = np.logspace(-2, 0, resolution)
-        >>> ax.semilogx(delta, power_norm)
-        >>> ax.set_xlim([0.01, 1.0])
-        >>> ax.grid(True, which="both")
-        >>> ax.minorticks_on()
-        >>> slr = params.get('side_lobe_ratio')
-        >>> ax.set_title("Near Field Corrections xbar: {}, slr: {}".format(xbar, slr))
-        >>> ax.set_xlabel("Normalized On Axis Distance")
-        >>> ax.set_ylabel("Normalized On Axis Power Density")
-        >>> plt.show()
-
-    .. image:: _static/nfcImage.png
-    """
-
-<<<<<<< HEAD
-    run_with_params = partial(__run_near_field_corrections, parameters={**parameters, "xbar": xbar})
-    delta = np.logspace(-2, 0, 1000)
-    # Ep = np.array(map(lambda x: run_with_params(x) ** 2, delta))
-    p = Pool(5)
-    Ep = np.array(list(p.map(run_with_params, delta)))
-    Pcorr = Ep ** 2 / Ep[-1] ** 2 * parameters["ffpwrden"]
-
-    # # radius, freq_mhz, power_watts, efficiency, side_lobe_ratio, H, ffmin, ffpwrden, k = tuple(parameters)
-    # radius = parameters["radius_meters"]
-    # freq_mhz = parameters["freq_mhz"]
-    # power_watts = parameters["power_watts"]
-    # efficiency = parameters["efficiency"]
-    # side_lobe_ratio = parameters["side_lobe_ratio"]
-    # H = parameters["H"]
-    # ffmin = parameters["ffmin"]
-    # ffpwrden = parameters["ffpwrden"]
-    # k = parameters["k"]
-
-    # # delta = np.linspace(0.01, 1.0, 1000)  # Normalized farfield distances
-    # delta = np.logspace(-2, 0, 1000)
-    # Ep = np.zeros(1000)
-    # count = 0
-    # xbarR = xbar * radius
-
-    # for d in delta:
-    #     theta = np.arctan(xbarR / (d * ffmin))
-    #     u = k * radius * np.sin(theta)
-
-    #     def fun1(x):
-    #         return (
-    #             1
-    #             * scipy.special.iv(0, pi * H * (1 - x ** 2))  # **(1 / 2))
-    #             # * (1 - x**2)
-    #             * scipy.special.jv(0, u * x)
-    #             * np.cos(pi * x ** 2 / 8 / d)
-    #             * x
-    #         )
-
-    #     Ep1 = scipy.integrate.romberg(fun1, 0, 1)
-    #     # Ep1 = sum(fun1(np.linspace(0, 1, 1000)))
-
-    #     def fun2(x):
-    #         return (
-    #             1
-    #             * scipy.special.iv(0, pi * H * (1 - x ** 2))  # **(1 / 2))
-    #             # * (1 - x**2)
-    #             * scipy.special.jv(0, u * x)
-    #             * np.sin(pi * x ** 2 / 8 / d)
-    #             * x
-    #         )
-
-    #     Ep2 = scipy.integrate.romberg(fun2, 0, 1)
-    #     # Ep2 = sum(fun2(np.linspace(0, 1, 1000)))
-    #     Ep[count] = (1 + np.cos(theta)) / d * abs(Ep1 - 1j * Ep2)
-    #     count += 1
-=======
-    run_with_params = partial(
-        run_near_field_corrections, parameters=parameters, xbar=xbar
-    )
-    delta = np.logspace(-2, 0, resolution)
-    with ProcessPoolExecutor() as p:
-        Ep = np.array(list(p.map(run_with_params, delta)))
-    power_norm = Ep ** 2 / Ep[-1] ** 2  # * parameters["ffpwrden"]
->>>>>>> 138d4218
-
-    # return pd.DataFrame(dict(delta=delta, Pcorr=Pcorr))
-    return power_norm
-
-
-def test_method(parameters, xbar):
-    radius = parameters.get("radius_meters")
-    freq_mhz = parameters.get("freq_mhz")
-    power_watts = parameters.get("power_watts")
-    efficiency = parameters.get("efficiency")
-    side_lobe_ratio = parameters.get("side_lobe_ratio")
-    H = parameters.get("H")
-    ffmin = parameters.get("ffmin")
-    ffpwrden = parameters.get("ffpwrden")
-    k = parameters.get("k")
-
-    # delta = np.linspace(0.01, 1.0, 1000)  # Normalized farfield distances
-    # delta = np.logspace(-2, 0, 100)
-    delta = range(70)
-    Ep = np.zeros(len(delta))
-    count = 0
-    xbarR = xbar * radius
-    C = 3e8
-    lamda = C / (freq_mhz * 1e6)
-    # theta = np.arctan(xbarR / (delta * ffmin))
-    # sintheta = np.sin(theta)
-    # x = np.linspace(-7.5, 7.5, 1000)
-    # u = k * radius * np.sin(theta)
-    # Ep = np.fft.fft(
-    #     1
-    #     # * scipy.special.iv(0, pi * H * (1 - x**2))
-    #     # * scipy.special.jv(0, u * x)
-    #     * np.exp(1j * k * (x**2 / 2 / xbarR))
-    # )
-    # Ep = np.fft.fftshift(Ep)
-    # Ep = Ep * np.exp(-1j * k * 7.5**2 * u**2 / 2 / xbarR)
-
-    # Pcorr = abs(Ep)
-    # for d in delta:
-
-    ###########################3
-    # FSA method without dropping phi
-
-    # delta = np.logspace(-2, 0, 1000)
-    # Ep = np.zeros(len(delta))
-    # for d in delta:
-    #     theta = np.arctan(xbarR / (d * ffmin))
-    #     u = k * radius * np.sin(theta)
-
-    #     def fun1(x,y): return(
-    #         1
-    #         # * scipy.special.iv(0, pi * H * (1 - x**2))
-    #         * np.exp(-1j * k * x**2 / 2 / d)
-    #         * np.exp(1j * k * x * sin(theta) * cos((pi / 8) - y) * x)
-    #     )
-    #     Ep1 = integrate.dblquad(fun1, 0, radius, lambda x: 0, lambda x: 2 * pi)
-
-    #     # def fun2(x,y): return(
-    #     #     1
-    #     #     # * scipy.special.iv(0, pi * H * (1 - x**2))
-    #     #     * sin(k * x**2 / 2 / d)
-    #     #     * sin(k * x * sin(theta) * cos((pi / 8) - y) * x)
-    #     # )
-    #     # Ep2 = integrate.dblquad(fun1, 0, radius, lambda x: 0, lambda x: 2 * pi)
-
-    #     # Ep[count] = (1 + cos(theta)) / 4 / pi / d * abs(Ep1[0] - 1j * Ep2[0])
-    #     Ep[count] = (1 + cos(theta)) / 4 / pi / d * abs(Ep1[0])
-    #     count += 1
-    ##########################
-
-    ##########################
-    # Hansen implementation
-    d = 0.075 * ffmin
-    for deg in delta:
-        # theta = np.arctan(xbarR / (d * ffmin))
-        # u = np.sin(theta)
-        theta = deg * pi / 180
-        phi = 0
-        # R = (xbar**2 + d**2)**(1/2)
-        R = d / cos(theta)  # / ffmin
-        nabla = 120 * pi
-
-        # u = k * radius * np.sin(theta)
-
-        #######################
-        # o = k * xbar**2 / d
-
-        # def fun1(x): return(
-        #     1
-        #     * np.exp(1j * k * x**2 / 2 / d)
-        #     * np.exp(-1j * k * x * u)
-        # )
-        # def fun1(x): return (
-        #     1
-        #     * scipy.special.iv(0, pi * H * (1 - x**2))
-        #     # * scipy.special.jv(0, u * x)
-        #     * np.cos(k * (o / 2) * x**2 * (1 - u**2))
-        #     * np.cos(k * u * x)
-        # )j
-        # Ep[count] = 13.14 * (1 - np.cos(np.pi / 8 / d))
-        #######################
-
-        ##############################
-        # def R(x,y): return(
-        #     ((xbarR - (x * cos(y)))**2 + (-x * sin(y))**2 + d**2)**1/2
-        # )
-
-        # def fun1(x,y): return(
-        #     1
-        #     * scipy.special.iv(0, pi * H * (1 - x**2))
-        #     * (1 / R(x,y))
-        #     * cos(k * R(x,y))
-        # )
-        # Ep1 = integrate.dblquad(fun1, 0, radius, lambda x: 0, lambda x: 2 * pi)
-
-        # def fun2(x,y): return(
-        #     1
-        #     * scipy.special.iv(0, pi * H * (1 - x**2))
-        #     * (1 / R(x,y))
-        #     * sin(k * R(x,y))
-        # )
-        # Ep2 = integrate.dblquad(fun2, 0, radius, lambda x: 0, lambda x: 2 * pi)
-
-        # Ep[count] = (1 / lamda) * abs(Ep1[0] - 1j * Ep2[0])**2
-        ############################
-
-        #######################
-        summation = 0
-        even = 0
-        odd = 0
-        # print(k)
-        # print(radius)
-        # print(H)
-
-        # print("{} of {}".format(count, len(delta)), end="\r")
-        for N in range(50):
-
-            def fun_b1(x):
-                return (
-                    1
-                    # * scipy.special.iv(0, pi * H * (1 - x**2)**(1 / 2))
-                    * scipy.special.spherical_jn(N, x)
-                    * x
-                )
-
-            B1 = scipy.integrate.romberg(fun_b1, 0, k * radius, divmax=20)
-
-            def fun_b2(x):
-                return (
-                    1
-                    # * scipy.special.iv(0, pi * H * (1 - x**2)**(1 / 2))
-                    * scipy.special.spherical_jn(N, x)
-                )
-
-            # B2 = scipy.integrate.romberg(fun_b2, 0, 1, divmax=20)
-            B2 = scipy.integrate.romberg(fun_b2, 0, k * radius, divmax=20)
-
-            if N % 2 == 0:
-
-                def fun_a1(x):
-                    return scipy.special.gegenbauer(N, 0)(sin(theta) * cos(x))
-
-                def fun_a2(x):
-                    return scipy.special.gegenbauer(N - 1, 1)(sin(theta) * cos(x))
-
-                def fun_a5(x):
-                    return (
-                        scipy.special.gegenbauer(N - 2, 2)(sin(theta) * cos(x))
-                        * cos(x) ** 2
-                    )
-
-                if N == 0:
-                    A1 = 0
-                    A2 = 0
-                    A5 = 0
-                    pass
-                elif N == 2:
-                    A1 = scipy.integrate.romberg(fun_a1, 0, pi / 2, divmax=20)
-                    A2 = scipy.integrate.romberg(fun_a2, 0, pi / 2, divmax=20)
-                    A5 = 0
-                else:
-                    A1 = scipy.integrate.romberg(fun_a1, 0, pi / 2, divmax=20)
-                    A2 = scipy.integrate.romberg(fun_a2, 0, pi / 2, divmax=20)
-                    A5 = scipy.integrate.romberg(fun_a5, 0, pi / 2, divmax=20)
-
-                even += (
-                    (2 * N + 1)
-                    # * scipy.special.spherical_yn(N, k * R)
-                    * scipy.special.hankel2(N, k * R)
-                    * (
-                        -A1 * B1
-                        + ((1 / k / R) * A2 * B2)
-                        - ((1 / k ** 2 / R ** 2) * A5 * B1)
-                    )
-                )
-            else:
-
-                def fun_a4(x):
-                    return scipy.special.gegenbauer(N - 2, 2)(
-                        sin(theta) * cos(x)
-                    ) * cos(x)
-
-                if N == 1:
-                    A4 = 0
-                else:
-                    A4 = scipy.integrate.romberg(fun_a4, 0, pi / 2, divmax=20)
-
-                odd += (
-                    (2 * N + 1)
-                    # * scipy.special.spherical_yn(N, k * R)
-                    * scipy.special.hankel2(N, k * R)
-                    * A4
-                    * B2
-                )
-        even = nabla * cos(theta) * cos(phi) / pi * even
-        odd = nabla * sin(theta) * cos(theta) * cos(phi) / pi / k / R * odd
-        # print(even)
-        # print(odd)
-        Ep[count] = abs(
-            np.real(even) + np.real(odd) + 1j * (np.imag(even) + np.imag(odd))
-        )
-        # print(Ep[count])
-
-        # def fun2(x): return (
-        #     1
-        #     * scipy.special.iv(0, pi * H * (1 - x**2))
-        #     # * scipy.special.jv(0, u * x)
-        #     * np.sin(k * (o / 2) * x**2 * (1 - u**2))
-        #     * np.sin(k * u * x)
-        # )
-        # Ep2 = 2 * scipy.integrate.romberg(fun2, 0, 1)
-        # Ep2 = sum(fun2(np.linspace(0, 1, 1000)))
-        # Ep[count] = abs(Ep1 - 1j * Ep2)
-        # Ep2 = np.exp(-1j * k * radius**2 * u**2 / 2 / d)
-
-        count += 1
-
-    Pcorr = Ep ** 2 / max(Ep) ** 2  # * ffpwrden
-
-    # Pcorr = (Ep**2 / Ep[-1]**2) * ffpwrden
-    # Pcorr = Ep
-
-    # fig, ax = plt.subplots()
-    # ax.semilogx(delta, Pcorr)
-    # ax.set_xlim([0.01, 1.0])
-    # ax.grid(True, which="both")
-    # ax.minorticks_on()
-    # ax.set_title("Near Field Corrections xbar: %s , slr: %s" % (xbar, side_lobe_ratio))
-    # ax.set_xlabel("Normalized On Axis Distance")
-    # ax.set_ylabel("Normalized On Axis Power Density")
-    # return fig, ax
-    return pd.DataFrame(dict(delta=delta, Pcorr=Pcorr))
-
-
-def delta_xbar_split(delta_xbar: tuple, parameters: dict):
-    (d, xbar) = delta_xbar[0], delta_xbar[1]
-    return run_near_field_corrections(d, parameters, xbar)
-
-
-def get_normalized_power_tensor(
-    parameters: dict, density: int = 1000, xbar_max: float = 1.0
-) -> np.array:
-    n = density
-    delta = np.linspace(0.001, 1.0, num=n)  # Normalized farfield distances
-
-    # step = 0.01
-    step = xbar_max / density * 10
-    xbars = np.arange(0, xbar_max, step)
-
-    delta_xbars = np.reshape(np.array(np.meshgrid(delta, xbars)).T, (-1, 2))
-
-    chunksize = 100
-    run_corrections_with_params = partial(delta_xbar_split, parameters=parameters)
-    with ProcessPoolExecutor() as p:
-        # map each delta, xbars tuple to the run_with_params partial function
-        mtrx = np.array(
-            list(p.map(run_corrections_with_params, delta_xbars, chunksize=chunksize))
-        )
-    # Reshape the resulting flattened array into a 2-d tensor representing
-    # 2-d space from txr center to farfield and down to txr edge
-    mtrx_reshaped = np.reshape(mtrx, (len(xbars), len(delta)), order="F")
-    # Normalize each row of tensor to maximum level at far field
-    return mtrx_reshaped ** 2 / mtrx_reshaped[:, -1][:, np.newaxis] ** 2
-
-
-def test_hazard_plot(
-    parameters: dict,
-    limit: float,
-    density: int = 1000,
-    xbar_max: float = 1.0,
-    gain_boost_db: int = 0.0,
-) -> pd.DataFrame:
-    """Hazard plot for parabolic dish.
-
-    Receives user input parameters and hazard limit
-    for parabolic dish. Computes and returns hazard distance
-    plot.
-
-    Args:
-        parameters (dict): parameters dict created with parameters function
-        limit (float): power density limit
-        density (int): (optional) number of points for plot, if none density=1000
-        xbar_max (float): (optional) maximum value for xbar, if none is given xbar_max=1
-        gain_boost (int): (optional) additional gain in dB to add to output power
-
-    Returns:
-        pandas.DataFrame: dataframe containing a range column, a positive values column, and a negative values column
-
-    Example:
-        >>> from antenna_intensity_modeler import parabolic
-        >>> import matplotlib.pyplot as plt
-        >>>
-        >>> params = parabolic.parameters(2.4, 8400, 400.0, 0.62, 20.0)
-        >>> limit = 10.0
-        >>> df = parabolic.hazard_plot(params, limit)
-        >>> rng = df.range.values
-        >>> positives = df.positives.values
-        >>> negatives = df.negatives.values
-        >>>
-        >>> fig, ax = plt.subplots()
-        >>> ax.plot(range, positives, range, negatives)
-        >>> ax.grid(True, which='both')
-        >>> ax.minorticks_on()
-        >>> ax.set_title('Hazard Plot with limit: %s w/m^2' % limit)
-        >>> ax.set_xlabel('Distance From Antenna(m)')
-        >>> ax.set_ylabel('Off Axis Distance (m)')
-
-    .. image:: _static/hazard_plot.png
-    """
-    radius_meters = parameters.get("radius_meters")
-    ffpwrden = parameters.get("ffpwrden")
-    ffmin = parameters.get("ffmin")
-
-    gain_boost = 10 ** (gain_boost_db / 10.0)
-    ffpwrden_boosted = gain_boost * ffpwrden
-    delta = np.linspace(0.001, 1.0, num=density)  # Normalized farfield distances
-    xbar_density = (xbar_max + 0.01) / 0.01
-
-    # Get the normalized power tensor
-    mtrx_normalized = get_normalized_power_tensor(
-        parameters, density=density, xbar_max=xbar_max
-    )
-
-    # Subtract normalized limit from normalized power tensor
-    mtrx_limited = mtrx_normalized - limit / ffpwrden_boosted
-
-    pause = True
-    # find the index of the largest values less than zero
-    # divide by xbar density to determine position
-    mtrx_arg_max = np.argmax(
-        np.where(mtrx_limited < 0, mtrx_limited, -np.inf), axis=0
-    ) * (xbar_max / density * 10)
-
-    # mtrx_reduced = np.maximum.reduce(
-    #     mtrx_limited, initial=-np.inf, where=[mtrx_limited < 0]
-    # )
-    return pd.DataFrame(
-        dict(
-            range=delta * ffmin,
-            positives=mtrx_arg_max * radius_meters,
-            negatives=mtrx_arg_max * -radius_meters,
-        )
-    )
-
-
-def hazard_plot(
-    parameters: dict,
-    limit: float,
-    density: int = 1000,
-    xbar_max: float = 1.0,
-    gain_boost_db: int = 0,
-):
-    """Hazard plot for parabolic dish.
-
-    Receives user input parameters and hazard limit
-    for parabolic dish. Computes and returns hazard distance
-    plot.
-
-    Args:
-        parameters (dict): parameters dict created with parameters function
-        limit (float): power density limit
-        density (int): (optional) number of points for plot, if none density=1000
-        xbar_max (float): (optional) maximum value for xbar, if none is given xbar_max=1
-        gain_boost (int): (optional) additional gain in dB to add to output power
-
-    Returns:
-        pandas.DataFrame: dataframe containing a range column, a positive values column, and a negative values column
-
-    Example:
-        >>> from antenna_intensity_modeler import parabolic
-        >>> import matplotlib.pyplot as plt
-        >>>
-        >>> params = parabolic.parameters(2.4, 8.4e9, 400.0, 0.62, 20.0)
-        >>> limit = 10.0
-        >>> df = parabolic.hazard_plot(params, limit)
-        >>> rng = df.range.values
-        >>> positives = df.positives.values
-        >>> negatives = df.negatives.values
-        >>>
-        >>> fig, ax = plt.subplots()
-        >>> ax.plot(range, positives, range, negatives)
-        >>> ax.grid(True, which='both')
-        >>> ax.minorticks_on()
-        >>> ax.set_title('Hazard Plot with limit: %s w/m^2' % limit)
-        >>> ax.set_xlabel('Distance From Antenna(m)')
-        >>> ax.set_ylabel('Off Axis Distance (m)')
-
-    .. image:: _static/hazard_plot.png
-    """
-
-    radius_meters = parameters.get("radius_meters")
-    freq_mhz = parameters.get("freq_mhz")
-    power_watts = parameters.get("power_watts")
-    efficiency = parameters.get("efficiency")
-    side_lobe_ratio = parameters.get("side_lobe_ratio")
-    H = parameters.get("H")
-    ffmin = parameters.get("ffmin")
-    ffpwrden = parameters.get("ffpwrden")
-    k = parameters.get("k")
-
-    n = density
-    delta = np.linspace(1.0, 0.001, n)  # Normalized farfield distances
-    # delta = np.logspace(-2, 0, n)
-    # delta = delta[::-1]
-    xbarArray = np.zeros(n)  # np.ones(n)
-    Ep = np.zeros(n)
-
-    # xbars = np.linspace(0, 1, 10)
-    step = 0.01
-    xbars = np.arange(0, xbar_max + step, step)
-
-    gain_boost = 10 ** (gain_boost_db / 10.0)
-    ffpwrden = gain_boost * ffpwrden
-
-    last = 1e-9
-    count = 0
-    ff_reference = 0
-
-    for d in delta:
-        for xbar in xbars:
-            xbarR = xbar * radius_meters
-            theta = np.arctan(xbarR / (d * ffmin))
-            u = k * radius_meters * np.sin(theta)
-
-            def fun1(x):
-                return (
-                    1
-                    # * sp.special.iv(0, pi * H * (1 - x**2)**(1 / 2))
-                    * sp.special.jv(0, u * x)
-                    * np.cos(pi * x ** 2 / 8 / d)
-                    * x
-                )
-
-            # Ep1 = sp.integrate.romberg(fun1, 0, 1)
-            Ep1 = sum(fun1(np.linspace(0, 1, 1000)))
-
-            def fun2(x):
-                return (
-                    1
-                    # * sp.special.iv(0, pi * H * (1 - x**2)**(1 / 2))
-                    * sp.special.jv(0, u * x)
-                    * np.sin(pi * x ** 2 / 8 / d)
-                    * x
-                )
-
-            # Ep2 = sp.integrate.romberg(fun2, 0, 1)
-            Ep2 = sum(fun2(np.linspace(0, 1, 1000)))
-
-            if d == 1.0 and xbar == 0.0:
-                ff_reference = (1 + np.cos(theta)) / d * abs(Ep1 - 1j * Ep2)
-                Ep = ff_reference
-            else:
-                Ep = (1 + np.cos(theta)) / d * abs(Ep1 - 1j * Ep2)
-
-            power = ffpwrden * (Ep ** 2 / ff_reference ** 2)
-            if (power - limit) > 0:
-                # if power - limit > last:
-                xbarArray[count] = xbar
-                # last = power - limit
-        last = 1e-9
-        count += 1
-
-    # fig, ax = plt.subplots()
-    # # ax.plot(delta[::-1] * ffmin, xbarArray[::-1] * radius_meters,
-    # #         delta[::-1] * ffmin, xbarArray[::-1] * -radius_meters)
-    # _x = delta[::-1] * ffmin
-    # _y = xbarArray[::-1] * radius_meters
-    # _y_neg = -1 * _y
-    # degree = 0
-    # rotate = [
-    #     [np.cos(degree * np.pi / 180), np.sin(degree * np.pi / 180)],
-    #     [-np.sin(degree * np.pi / 180), np.cos(degree * np.pi / 180)]
-    # ]
-    # top = np.dot(np.column_stack((_x, _y)), rotate)
-    # bottom = np.dot(np.column_stack((_x, _y_neg)), rotate)
-    # ax.plot(top[:, 0], top[:, 1], bottom[:, 0], bottom[:, 1])
-    # ax.grid(True, which='both')
-    # ax.minorticks_on()
-    # ax.set_title('Hazard Plot with limit: %s w/m^2' % limit)
-    # ax.set_xlabel('Distance From Antenna(m)')
-    # ax.set_ylabel('Off Axis Distance (m)')
-    # return fig, ax
-    return pd.DataFrame(
-        dict(
-            range=delta[::-1] * ffmin,
-            positives=xbarArray[::-1] * radius_meters,
-            negatives=xbarArray[::-1] * -radius_meters,
-        )
-    )
-
-
-def combined_hazard_plot(parameters, limit, density=1000):
-    """Hazard plot for parabolic dish.
-
-    Receives user input parameters and hazard limit
-    for parabolic dish. Computes and returns hazard distance
-    plot.
-
-    :param parameters: parameters tuple created with parameters function
-    :param limit: power density limit
-    :param density: (optional) number of points for plot, if none density=1000
-    :param xbar_max: (optional) maximum value for xbar, if none is given xbar_max=1
-    :param gain_boost: (optional) additional numerical gain to add
-    :type parameters: tuple(float)
-    :type limit: float
-    :type xbar_max: int
-    :type gain_boost: float
-    :returns: figure and axes for hazard plot
-    :rtype: (figure, axes)
-    :Example:
-
-    >>> from antenna_intensity_modeler import parabolic
-    >>> params = parabolic.parameters(2.4, 8.4e9, 400.0, 0.62, 20.0)
-    >>> fig, ax = hazard_plot(params, 10.0)
-    """
-    radius_meters = parameters.get("radius_meters")
-    freq_mhz = parameters.get("freq_mhz")
-    power_watts = parameters.get("power_watts")
-    efficiency = parameters.get("efficiency")
-    side_lobe_ratio = parameters.get("side_lobe_ratio")
-    H = parameters.get("H")
-    ffmin = parameters.get("ffmin")
-    ffpwrden = parameters.get("ffpwrden")
-    k = parameters.get("k")
-
-    n = density
-    delta = np.linspace(1.0, 0.01, n)  # Normalized farfield distances
-    # x = np.logspace(-5, 0, 100)  # Normalized farfield distances
-    x = np.linspace(0, 1, 1000)  # Normalized to farfield distance
-    y = np.arange(0, 16.1, 0.1)  # Normalized to radius
-    X, Y = np.meshgrid(x, y)
-
-    txr_coord = [
-        [-30 / ffmin, 2],
-        [-45 / ffmin, 6],
-        [-15 / ffmin, 6],
-        [-30 / ffmin, 10],
-        [-45 / ffmin, 14],
-        [-15 / ffmin, 14],
-    ]
-
-    pd_field = np.zeros(X.shape)
-    eps = 1e-12
-
-    # Determine farfield power density
-    d = 1.0
-    theta = 0.0
-    u = 0.0
-
-    def fun1(x):
-        return (
-            1
-            # * scipy.special.iv(0, pi * H * (1 - x**2))
-            * scipy.special.jv(0, u * x)
-            * np.cos(pi * x ** 2 / 8 / d)
-            * x
-        )
-
-    Ep1 = scipy.integrate.romberg(fun1, 0, 1, divmax=20)
-    # Ep1 = sum(fun1(np.linspace(0, 1, 1000)))
-
-    def fun2(x):
-        return (
-            1
-            # * scipy.special.iv(0, pi * H * (1 - x**2))
-            * scipy.special.jv(0, u * x)
-            * np.sin(pi * x ** 2 / 8 / d)
-            * x
-        )
-
-    Ep2 = scipy.integrate.romberg(fun2, 0, 1, divmax=20)
-    # Ep2 = sum(fun2(np.linspace(0, 1, 1000)))
-
-    ff_reference = (1 + np.cos(theta)) / d * abs(Ep1 - 1j * Ep2)
-
-    for i in range(len(y)):
-        for j in range(len(x)):
-            for coord in txr_coord:
-                _x = coord[0]
-                _y = coord[1]
-                diff_x = np.abs(X[i, j] - _x) * ffmin
-                diff_y = np.abs(Y[i, j] - _y) * radius_meters
-                theta = np.arctan(diff_y / (diff_x + eps))
-                u = k * radius_meters * np.sin(theta)
-
-                def fun1(x):
-                    return (
-                        1
-                        # * scipy.special.iv(0, pi * H * (1 - x**2))
-                        * scipy.special.jv(0, u * x)
-                        * np.cos(pi * x ** 2 / 8 / abs(X[i, j] - _x))
-                        * x
-                    )
-
-                Ep1 = scipy.integrate.romberg(fun1, 0, 1, divmax=20)
-                # Ep1 = sum(fun1(np.linspace(0, 1, 1000)))
-
-                def fun2(x):
-                    return (
-                        1
-                        # * scipy.special.iv(0, pi * H * (1 - x**2))
-                        * scipy.special.jv(0, u * x)
-                        * np.sin(pi * x ** 2 / 8 / abs(X[i, j] - _x))
-                        * x
-                    )
-
-                Ep2 = scipy.integrate.romberg(fun2, 0, 1, divmax=20)
-                # Ep2 = sum(fun2(np.linspace(0, 1, 1000)))
-
-                Ep = (1 + np.cos(theta)) / abs(X[i, j] - _x) * abs(Ep1 - 1j * Ep2)
-                pd_field[i, j] = (
-                    pd_field[i, j] + (Ep ** 2 / ff_reference ** 2) * ffpwrden
-                )
-
-                # Pcorr = (Ep**2 / Ep[-1]**2) * ffpwrden
-
-    return X, Y, pd_field
-
-
-def print_parameters(parameters: dict):
-    """Prints formated parameter list.
-
-    Args:
-        parameters (dict): parameters tuple created with parameters function
-    Returns:
-        none
-    """
-    radius_meters = parameters.get("radius_meters")
-    freq_mhz = parameters.get("freq_mhz")
-    power_watts = parameters.get("power_watts")
-    efficiency = parameters.get("efficiency")
-    side_lobe_ratio = parameters.get("side_lobe_ratio")
-    H = parameters.get("H")
-    ffmin = parameters.get("ffmin")
-    ffpwrden = parameters.get("ffpwrden")
-    k = parameters.get("k")
-    print("Aperture Radius: %.2f" % radius_meters)
-    print("Output Power (w): %.2f" % power_watts)
-    print("Antenna Efficiency: %.2f" % efficiency)
-    print("Side Lobe Ratio: %.2f" % side_lobe_ratio)
-    print("Far Field (m): %.2f" % ffmin)
-    print("Far Field (w/m^2): %.2f" % ffpwrden)
+# -*- coding: utf-8 -*-
+
+"""Main module for parabolic reflector antennas."""
+
+import numpy as np
+import scipy as sp
+from scipy import integrate
+import scipy.special
+import matplotlib.pyplot as plt
+import pandas as pd
+from functools import partial
+from multiprocessing import Pool
+from typing import Union, Callable
+from concurrent.futures import ProcessPoolExecutor
+from .helpers import Either, Left, Right
+
+# Units
+m = 1.0
+pi = np.pi
+cos = np.cos
+sin = np.sin
+rad = 1.0
+s = 1.0
+
+
+def parameters(
+    radius_meters: float,
+    freq_mhz: float,
+    power_watts: float,
+    efficiency: float,
+    side_lobe_ratio: float,
+) -> dict:
+    """Parameters for parabolic dish
+
+    Receives user input parameters for parabolic dish and
+    computes and returns all needed parameters for parabolic
+    functions.
+
+    Args:
+        radius_meters (float): antenna radius in meters.
+        freq_mhz (float): frequency in megahertz.
+        power_watts (float): output power of radio in watts.
+        efficiency (float): efficiency of antenna.
+        side_lobe_ratio (float): side lobe ratio of antenna.
+
+    Returns: 
+        dict: parameter dictionary needed for parabolic functions.
+
+    Example:
+        >>> from antenna_intensity_modeler import parabolic
+        >>> params = parabolic.parameters(2.4, 8400., 400.0, 0.62, 20.0)
+        >>> params
+        {'radius_meters': 2.4, 'freq_mhz': 8400.0, 'power_watts': 400.0, 'efficiency': 0.62,
+        'side_lobe_ratio':20.0, 'H': 0.4872, 'ffmin': 1290.24, 'ffpwrden': 2.1134, 'k': 175.929}
+    """
+
+    """Constants"""
+    C = 3e8 * m / s
+
+    # Sidelobe Ratios (illummination)
+    # n = 0: slr = 17.57
+    # n = 1: slr = 25
+    # n = 2: slr = 30
+    # n = 3: slr = 35
+    # n = 4: slr = 40
+    # n = 5: slr = 45
+    HDICT = {
+        17.57: 0,
+        20: 0.4872,
+        25: 0.8899,
+        30: 1.1977,
+        35: 1.4708,
+        40: 1.7254,
+        45: 1.9681,
+        50: 2.2026,
+    }
+    freq_hz = freq_mhz * 1e6
+    DIAM = 2 * radius_meters
+    LAMDA = C / freq_hz
+    GAIN = 10 * np.log10(efficiency * (pi * DIAM / LAMDA) ** 2)
+    EIRP = power_watts * 10 ** (0.1 * GAIN)
+
+    """Properties"""
+    H = HDICT[side_lobe_ratio]
+    ffmin = 2 * DIAM ** 2 / LAMDA
+    ffpwrden = EIRP / (4 * pi * ffmin ** 2)
+    k = 2 * pi / LAMDA
+
+    return_dict = {
+        "radius_meters": radius_meters,
+        "freq_mhz": freq_mhz,
+        "power_watts": power_watts,
+        "efficiency": efficiency,
+        "side_lobe_ratio": side_lobe_ratio,
+        "H": H,
+        "ffmin": ffmin,
+        "ffpwrden": ffpwrden,
+        "k": k,
+    }
+    return return_dict
+    # return radius_meters, freq_mhz, power_watts, efficiency, side_lobe_ratio, H, ffmin, ffpwrden, k
+
+
+def bessel_func(
+    x: float, f: Union[np.cos, np.sin], H: float, u: float, d: float
+) -> Callable:
+    return (
+        1
+        * scipy.special.iv(0, pi * H * (1 - x ** 2))  # **(1 / 2))
+        # * (1 - x**2)
+        * scipy.special.jv(0, u * x)
+        * f(pi * x ** 2 / 8 / d)
+        * x
+    )
+
+
+def romberg_integration(
+    fun: Callable, lower: int = 0, upper: int = 1, divmax: int = 20
+) -> Either:
+    try:
+        return Right(scipy.integrate.romberg(fun, lower, upper, divmax=divmax))
+    except Exception as err:
+        return Left(err)
+
+
+def run_near_field_corrections(d: float, parameters: dict, xbar: float) -> float:
+    # Get parameters
+    radius = parameters.get("radius_meters")
+    freq_mhz = parameters.get("freq_mhz")
+    power_watts = parameters.get("power_watts")
+    efficiency = parameters.get("efficiency")
+    side_lobe_ratio = parameters.get("side_lobe_ratio")
+    H = parameters.get("H")
+    ffmin = parameters.get("ffmin")
+    ffpwrden = parameters.get("ffpwrden")
+    k = parameters.get("k")
+
+    xbarR = xbar * radius
+    theta = np.arctan(xbarR / (d * ffmin))
+    u = k * radius * np.sin(theta)
+
+    # Get Bessel Functions
+    bessel_func_cos = partial(bessel_func, f=np.cos, H=H, u=u, d=d)
+    bessel_func_sin = partial(bessel_func, f=np.sin, H=H, u=u, d=d)
+
+    # Calculate Powers
+    # Ep1 = romberg_integration(bessel_func_cos, 0, 1, divmax=20)
+    # Ep2 = romberg_integration(bessel_func_sin, 0, 1, divmax=20)
+    Ep1 = scipy.integrate.romberg(bessel_func_cos, 0, 1, divmax=20)
+    Ep2 = scipy.integrate.romberg(bessel_func_sin, 0, 1, divmax=20)
+
+    return (1 + np.cos(theta)) / d * abs(Ep1 - 1j * Ep2)
+
+
+def near_field_corrections(
+    parameters: dict, xbar: float, resolution: int = 1000
+) -> np.array:
+    """Near field corrections for parabolic dish.
+
+    Receives user input parameters and normalized off axis distance
+    for parabolic dish.  Computes and returns plot of near field correction
+    factors.
+
+    Args:
+        parameters (tuple): parameters tuple created with parameters function.
+        xbar (float)  : normalized off-axis distance.
+        resolution (float): number of points used in array.
+
+    Returns:
+        pandas.DataFrame: A dataframe with "delta" and "Pcorr" columns
+
+    Example:
+        >>> from antenna_intensity_modeler import parabolic
+        >>> import matplotlib.pyplot as plt
+        >>> import numpy as np
+        >>> params = parabolic.parameters(2.4, 8400, 400.0, 0.62, 20.0)
+        >>> xbar = 1.0
+        >>> resolution = 1000
+        >>> power_norm = parabolic.near_field_corrections(params, xbar, resolution)
+        >>> fig, ax = plt.subplots()
+        >>> delta = np.logspace(-2, 0, resolution)
+        >>> ax.semilogx(delta, power_norm)
+        >>> ax.set_xlim([0.01, 1.0])
+        >>> ax.grid(True, which="both")
+        >>> ax.minorticks_on()
+        >>> slr = params.get('side_lobe_ratio')
+        >>> ax.set_title("Near Field Corrections xbar: {}, slr: {}".format(xbar, slr))
+        >>> ax.set_xlabel("Normalized On Axis Distance")
+        >>> ax.set_ylabel("Normalized On Axis Power Density")
+        >>> plt.show()
+
+    .. image:: _static/nfcImage.png
+    """
+
+    run_with_params = partial(
+        run_near_field_corrections, parameters=parameters, xbar=xbar
+    )
+    delta = np.logspace(-2, 0, resolution)
+    with ProcessPoolExecutor() as p:
+        Ep = np.array(list(p.map(run_with_params, delta)))
+    power_norm = Ep ** 2 / Ep[-1] ** 2  # * parameters["ffpwrden"]
+
+    # return pd.DataFrame(dict(delta=delta, Pcorr=Pcorr))
+    return power_norm
+
+
+def test_method(parameters, xbar):
+    radius = parameters.get("radius_meters")
+    freq_mhz = parameters.get("freq_mhz")
+    power_watts = parameters.get("power_watts")
+    efficiency = parameters.get("efficiency")
+    side_lobe_ratio = parameters.get("side_lobe_ratio")
+    H = parameters.get("H")
+    ffmin = parameters.get("ffmin")
+    ffpwrden = parameters.get("ffpwrden")
+    k = parameters.get("k")
+
+    # delta = np.linspace(0.01, 1.0, 1000)  # Normalized farfield distances
+    # delta = np.logspace(-2, 0, 100)
+    delta = range(70)
+    Ep = np.zeros(len(delta))
+    count = 0
+    xbarR = xbar * radius
+    C = 3e8
+    lamda = C / (freq_mhz * 1e6)
+    # theta = np.arctan(xbarR / (delta * ffmin))
+    # sintheta = np.sin(theta)
+    # x = np.linspace(-7.5, 7.5, 1000)
+    # u = k * radius * np.sin(theta)
+    # Ep = np.fft.fft(
+    #     1
+    #     # * scipy.special.iv(0, pi * H * (1 - x**2))
+    #     # * scipy.special.jv(0, u * x)
+    #     * np.exp(1j * k * (x**2 / 2 / xbarR))
+    # )
+    # Ep = np.fft.fftshift(Ep)
+    # Ep = Ep * np.exp(-1j * k * 7.5**2 * u**2 / 2 / xbarR)
+
+    # Pcorr = abs(Ep)
+    # for d in delta:
+
+    ###########################3
+    # FSA method without dropping phi
+
+    # delta = np.logspace(-2, 0, 1000)
+    # Ep = np.zeros(len(delta))
+    # for d in delta:
+    #     theta = np.arctan(xbarR / (d * ffmin))
+    #     u = k * radius * np.sin(theta)
+
+    #     def fun1(x,y): return(
+    #         1
+    #         # * scipy.special.iv(0, pi * H * (1 - x**2))
+    #         * np.exp(-1j * k * x**2 / 2 / d)
+    #         * np.exp(1j * k * x * sin(theta) * cos((pi / 8) - y) * x)
+    #     )
+    #     Ep1 = integrate.dblquad(fun1, 0, radius, lambda x: 0, lambda x: 2 * pi)
+
+    #     # def fun2(x,y): return(
+    #     #     1
+    #     #     # * scipy.special.iv(0, pi * H * (1 - x**2))
+    #     #     * sin(k * x**2 / 2 / d)
+    #     #     * sin(k * x * sin(theta) * cos((pi / 8) - y) * x)
+    #     # )
+    #     # Ep2 = integrate.dblquad(fun1, 0, radius, lambda x: 0, lambda x: 2 * pi)
+
+    #     # Ep[count] = (1 + cos(theta)) / 4 / pi / d * abs(Ep1[0] - 1j * Ep2[0])
+    #     Ep[count] = (1 + cos(theta)) / 4 / pi / d * abs(Ep1[0])
+    #     count += 1
+    ##########################
+
+    ##########################
+    # Hansen implementation
+    d = 0.075 * ffmin
+    for deg in delta:
+        # theta = np.arctan(xbarR / (d * ffmin))
+        # u = np.sin(theta)
+        theta = deg * pi / 180
+        phi = 0
+        # R = (xbar**2 + d**2)**(1/2)
+        R = d / cos(theta)  # / ffmin
+        nabla = 120 * pi
+
+        # u = k * radius * np.sin(theta)
+
+        #######################
+        # o = k * xbar**2 / d
+
+        # def fun1(x): return(
+        #     1
+        #     * np.exp(1j * k * x**2 / 2 / d)
+        #     * np.exp(-1j * k * x * u)
+        # )
+        # def fun1(x): return (
+        #     1
+        #     * scipy.special.iv(0, pi * H * (1 - x**2))
+        #     # * scipy.special.jv(0, u * x)
+        #     * np.cos(k * (o / 2) * x**2 * (1 - u**2))
+        #     * np.cos(k * u * x)
+        # )j
+        # Ep[count] = 13.14 * (1 - np.cos(np.pi / 8 / d))
+        #######################
+
+        ##############################
+        # def R(x,y): return(
+        #     ((xbarR - (x * cos(y)))**2 + (-x * sin(y))**2 + d**2)**1/2
+        # )
+
+        # def fun1(x,y): return(
+        #     1
+        #     * scipy.special.iv(0, pi * H * (1 - x**2))
+        #     * (1 / R(x,y))
+        #     * cos(k * R(x,y))
+        # )
+        # Ep1 = integrate.dblquad(fun1, 0, radius, lambda x: 0, lambda x: 2 * pi)
+
+        # def fun2(x,y): return(
+        #     1
+        #     * scipy.special.iv(0, pi * H * (1 - x**2))
+        #     * (1 / R(x,y))
+        #     * sin(k * R(x,y))
+        # )
+        # Ep2 = integrate.dblquad(fun2, 0, radius, lambda x: 0, lambda x: 2 * pi)
+
+        # Ep[count] = (1 / lamda) * abs(Ep1[0] - 1j * Ep2[0])**2
+        ############################
+
+        #######################
+        summation = 0
+        even = 0
+        odd = 0
+        # print(k)
+        # print(radius)
+        # print(H)
+
+        # print("{} of {}".format(count, len(delta)), end="\r")
+        for N in range(50):
+
+            def fun_b1(x):
+                return (
+                    1
+                    # * scipy.special.iv(0, pi * H * (1 - x**2)**(1 / 2))
+                    * scipy.special.spherical_jn(N, x)
+                    * x
+                )
+
+            B1 = scipy.integrate.romberg(fun_b1, 0, k * radius, divmax=20)
+
+            def fun_b2(x):
+                return (
+                    1
+                    # * scipy.special.iv(0, pi * H * (1 - x**2)**(1 / 2))
+                    * scipy.special.spherical_jn(N, x)
+                )
+
+            # B2 = scipy.integrate.romberg(fun_b2, 0, 1, divmax=20)
+            B2 = scipy.integrate.romberg(fun_b2, 0, k * radius, divmax=20)
+
+            if N % 2 == 0:
+
+                def fun_a1(x):
+                    return scipy.special.gegenbauer(N, 0)(sin(theta) * cos(x))
+
+                def fun_a2(x):
+                    return scipy.special.gegenbauer(N - 1, 1)(sin(theta) * cos(x))
+
+                def fun_a5(x):
+                    return (
+                        scipy.special.gegenbauer(N - 2, 2)(sin(theta) * cos(x))
+                        * cos(x) ** 2
+                    )
+
+                if N == 0:
+                    A1 = 0
+                    A2 = 0
+                    A5 = 0
+                    pass
+                elif N == 2:
+                    A1 = scipy.integrate.romberg(fun_a1, 0, pi / 2, divmax=20)
+                    A2 = scipy.integrate.romberg(fun_a2, 0, pi / 2, divmax=20)
+                    A5 = 0
+                else:
+                    A1 = scipy.integrate.romberg(fun_a1, 0, pi / 2, divmax=20)
+                    A2 = scipy.integrate.romberg(fun_a2, 0, pi / 2, divmax=20)
+                    A5 = scipy.integrate.romberg(fun_a5, 0, pi / 2, divmax=20)
+
+                even += (
+                    (2 * N + 1)
+                    # * scipy.special.spherical_yn(N, k * R)
+                    * scipy.special.hankel2(N, k * R)
+                    * (
+                        -A1 * B1
+                        + ((1 / k / R) * A2 * B2)
+                        - ((1 / k ** 2 / R ** 2) * A5 * B1)
+                    )
+                )
+            else:
+
+                def fun_a4(x):
+                    return scipy.special.gegenbauer(N - 2, 2)(
+                        sin(theta) * cos(x)
+                    ) * cos(x)
+
+                if N == 1:
+                    A4 = 0
+                else:
+                    A4 = scipy.integrate.romberg(fun_a4, 0, pi / 2, divmax=20)
+
+                odd += (
+                    (2 * N + 1)
+                    # * scipy.special.spherical_yn(N, k * R)
+                    * scipy.special.hankel2(N, k * R)
+                    * A4
+                    * B2
+                )
+        even = nabla * cos(theta) * cos(phi) / pi * even
+        odd = nabla * sin(theta) * cos(theta) * cos(phi) / pi / k / R * odd
+        # print(even)
+        # print(odd)
+        Ep[count] = abs(
+            np.real(even) + np.real(odd) + 1j * (np.imag(even) + np.imag(odd))
+        )
+        # print(Ep[count])
+
+        # def fun2(x): return (
+        #     1
+        #     * scipy.special.iv(0, pi * H * (1 - x**2))
+        #     # * scipy.special.jv(0, u * x)
+        #     * np.sin(k * (o / 2) * x**2 * (1 - u**2))
+        #     * np.sin(k * u * x)
+        # )
+        # Ep2 = 2 * scipy.integrate.romberg(fun2, 0, 1)
+        # Ep2 = sum(fun2(np.linspace(0, 1, 1000)))
+        # Ep[count] = abs(Ep1 - 1j * Ep2)
+        # Ep2 = np.exp(-1j * k * radius**2 * u**2 / 2 / d)
+
+        count += 1
+
+    Pcorr = Ep ** 2 / max(Ep) ** 2  # * ffpwrden
+
+    # Pcorr = (Ep**2 / Ep[-1]**2) * ffpwrden
+    # Pcorr = Ep
+
+    # fig, ax = plt.subplots()
+    # ax.semilogx(delta, Pcorr)
+    # ax.set_xlim([0.01, 1.0])
+    # ax.grid(True, which="both")
+    # ax.minorticks_on()
+    # ax.set_title("Near Field Corrections xbar: %s , slr: %s" % (xbar, side_lobe_ratio))
+    # ax.set_xlabel("Normalized On Axis Distance")
+    # ax.set_ylabel("Normalized On Axis Power Density")
+    # return fig, ax
+    return pd.DataFrame(dict(delta=delta, Pcorr=Pcorr))
+
+
+def delta_xbar_split(delta_xbar: tuple, parameters: dict):
+    (d, xbar) = delta_xbar[0], delta_xbar[1]
+    return run_near_field_corrections(d, parameters, xbar)
+
+
+def get_normalized_power_tensor(
+    parameters: dict, density: int = 1000, xbar_max: float = 1.0
+) -> np.array:
+    n = density
+    delta = np.linspace(0.001, 1.0, num=n)  # Normalized farfield distances
+
+    # step = 0.01
+    step = xbar_max / density * 10
+    xbars = np.arange(0, xbar_max, step)
+
+    delta_xbars = np.reshape(np.array(np.meshgrid(delta, xbars)).T, (-1, 2))
+
+    chunksize = 100
+    run_corrections_with_params = partial(delta_xbar_split, parameters=parameters)
+    with ProcessPoolExecutor() as p:
+        # map each delta, xbars tuple to the run_with_params partial function
+        mtrx = np.array(
+            list(p.map(run_corrections_with_params, delta_xbars, chunksize=chunksize))
+        )
+    # Reshape the resulting flattened array into a 2-d tensor representing
+    # 2-d space from txr center to farfield and down to txr edge
+    mtrx_reshaped = np.reshape(mtrx, (len(xbars), len(delta)), order="F")
+    # Normalize each row of tensor to maximum level at far field
+    return mtrx_reshaped ** 2 / mtrx_reshaped[:, -1][:, np.newaxis] ** 2
+
+
+def test_hazard_plot(
+    parameters: dict,
+    limit: float,
+    density: int = 1000,
+    xbar_max: float = 1.0,
+    gain_boost_db: int = 0.0,
+) -> pd.DataFrame:
+    """Hazard plot for parabolic dish.
+
+    Receives user input parameters and hazard limit
+    for parabolic dish. Computes and returns hazard distance
+    plot.
+
+    Args:
+        parameters (dict): parameters dict created with parameters function
+        limit (float): power density limit
+        density (int): (optional) number of points for plot, if none density=1000
+        xbar_max (float): (optional) maximum value for xbar, if none is given xbar_max=1
+        gain_boost (int): (optional) additional gain in dB to add to output power
+
+    Returns:
+        pandas.DataFrame: dataframe containing a range column, a positive values column, and a negative values column
+
+    Example:
+        >>> from antenna_intensity_modeler import parabolic
+        >>> import matplotlib.pyplot as plt
+        >>>
+        >>> params = parabolic.parameters(2.4, 8400, 400.0, 0.62, 20.0)
+        >>> limit = 10.0
+        >>> df = parabolic.hazard_plot(params, limit)
+        >>> rng = df.range.values
+        >>> positives = df.positives.values
+        >>> negatives = df.negatives.values
+        >>>
+        >>> fig, ax = plt.subplots()
+        >>> ax.plot(range, positives, range, negatives)
+        >>> ax.grid(True, which='both')
+        >>> ax.minorticks_on()
+        >>> ax.set_title('Hazard Plot with limit: %s w/m^2' % limit)
+        >>> ax.set_xlabel('Distance From Antenna(m)')
+        >>> ax.set_ylabel('Off Axis Distance (m)')
+
+    .. image:: _static/hazard_plot.png
+    """
+    radius_meters = parameters.get("radius_meters")
+    ffpwrden = parameters.get("ffpwrden")
+    ffmin = parameters.get("ffmin")
+
+    gain_boost = 10 ** (gain_boost_db / 10.0)
+    ffpwrden_boosted = gain_boost * ffpwrden
+    delta = np.linspace(0.001, 1.0, num=density)  # Normalized farfield distances
+    xbar_density = (xbar_max + 0.01) / 0.01
+
+    # Get the normalized power tensor
+    mtrx_normalized = get_normalized_power_tensor(
+        parameters, density=density, xbar_max=xbar_max
+    )
+
+    # Subtract normalized limit from normalized power tensor
+    mtrx_limited = mtrx_normalized - limit / ffpwrden_boosted
+
+    pause = True
+    # find the index of the largest values less than zero
+    # divide by xbar density to determine position
+    mtrx_arg_max = np.argmax(
+        np.where(mtrx_limited < 0, mtrx_limited, -np.inf), axis=0
+    ) * (xbar_max / density * 10)
+
+    # mtrx_reduced = np.maximum.reduce(
+    #     mtrx_limited, initial=-np.inf, where=[mtrx_limited < 0]
+    # )
+    return pd.DataFrame(
+        dict(
+            range=delta * ffmin,
+            positives=mtrx_arg_max * radius_meters,
+            negatives=mtrx_arg_max * -radius_meters,
+        )
+    )
+
+
+def hazard_plot(
+    parameters: dict,
+    limit: float,
+    density: int = 1000,
+    xbar_max: float = 1.0,
+    gain_boost_db: int = 0,
+):
+    """Hazard plot for parabolic dish.
+
+    Receives user input parameters and hazard limit
+    for parabolic dish. Computes and returns hazard distance
+    plot.
+
+    Args:
+        parameters (dict): parameters dict created with parameters function
+        limit (float): power density limit
+        density (int): (optional) number of points for plot, if none density=1000
+        xbar_max (float): (optional) maximum value for xbar, if none is given xbar_max=1
+        gain_boost (int): (optional) additional gain in dB to add to output power
+
+    Returns:
+        pandas.DataFrame: dataframe containing a range column, a positive values column, and a negative values column
+
+    Example:
+        >>> from antenna_intensity_modeler import parabolic
+        >>> import matplotlib.pyplot as plt
+        >>>
+        >>> params = parabolic.parameters(2.4, 8.4e9, 400.0, 0.62, 20.0)
+        >>> limit = 10.0
+        >>> df = parabolic.hazard_plot(params, limit)
+        >>> rng = df.range.values
+        >>> positives = df.positives.values
+        >>> negatives = df.negatives.values
+        >>>
+        >>> fig, ax = plt.subplots()
+        >>> ax.plot(range, positives, range, negatives)
+        >>> ax.grid(True, which='both')
+        >>> ax.minorticks_on()
+        >>> ax.set_title('Hazard Plot with limit: %s w/m^2' % limit)
+        >>> ax.set_xlabel('Distance From Antenna(m)')
+        >>> ax.set_ylabel('Off Axis Distance (m)')
+
+    .. image:: _static/hazard_plot.png
+    """
+
+    radius_meters = parameters.get("radius_meters")
+    freq_mhz = parameters.get("freq_mhz")
+    power_watts = parameters.get("power_watts")
+    efficiency = parameters.get("efficiency")
+    side_lobe_ratio = parameters.get("side_lobe_ratio")
+    H = parameters.get("H")
+    ffmin = parameters.get("ffmin")
+    ffpwrden = parameters.get("ffpwrden")
+    k = parameters.get("k")
+
+    n = density
+    delta = np.linspace(1.0, 0.001, n)  # Normalized farfield distances
+    # delta = np.logspace(-2, 0, n)
+    # delta = delta[::-1]
+    xbarArray = np.zeros(n)  # np.ones(n)
+    Ep = np.zeros(n)
+
+    # xbars = np.linspace(0, 1, 10)
+    step = 0.01
+    xbars = np.arange(0, xbar_max + step, step)
+
+    gain_boost = 10 ** (gain_boost_db / 10.0)
+    ffpwrden = gain_boost * ffpwrden
+
+    last = 1e-9
+    count = 0
+    ff_reference = 0
+
+    for d in delta:
+        for xbar in xbars:
+            xbarR = xbar * radius_meters
+            theta = np.arctan(xbarR / (d * ffmin))
+            u = k * radius_meters * np.sin(theta)
+
+            def fun1(x):
+                return (
+                    1
+                    # * sp.special.iv(0, pi * H * (1 - x**2)**(1 / 2))
+                    * sp.special.jv(0, u * x)
+                    * np.cos(pi * x ** 2 / 8 / d)
+                    * x
+                )
+
+            # Ep1 = sp.integrate.romberg(fun1, 0, 1)
+            Ep1 = sum(fun1(np.linspace(0, 1, 1000)))
+
+            def fun2(x):
+                return (
+                    1
+                    # * sp.special.iv(0, pi * H * (1 - x**2)**(1 / 2))
+                    * sp.special.jv(0, u * x)
+                    * np.sin(pi * x ** 2 / 8 / d)
+                    * x
+                )
+
+            # Ep2 = sp.integrate.romberg(fun2, 0, 1)
+            Ep2 = sum(fun2(np.linspace(0, 1, 1000)))
+
+            if d == 1.0 and xbar == 0.0:
+                ff_reference = (1 + np.cos(theta)) / d * abs(Ep1 - 1j * Ep2)
+                Ep = ff_reference
+            else:
+                Ep = (1 + np.cos(theta)) / d * abs(Ep1 - 1j * Ep2)
+
+            power = ffpwrden * (Ep ** 2 / ff_reference ** 2)
+            if (power - limit) > 0:
+                # if power - limit > last:
+                xbarArray[count] = xbar
+                # last = power - limit
+        last = 1e-9
+        count += 1
+
+    # fig, ax = plt.subplots()
+    # # ax.plot(delta[::-1] * ffmin, xbarArray[::-1] * radius_meters,
+    # #         delta[::-1] * ffmin, xbarArray[::-1] * -radius_meters)
+    # _x = delta[::-1] * ffmin
+    # _y = xbarArray[::-1] * radius_meters
+    # _y_neg = -1 * _y
+    # degree = 0
+    # rotate = [
+    #     [np.cos(degree * np.pi / 180), np.sin(degree * np.pi / 180)],
+    #     [-np.sin(degree * np.pi / 180), np.cos(degree * np.pi / 180)]
+    # ]
+    # top = np.dot(np.column_stack((_x, _y)), rotate)
+    # bottom = np.dot(np.column_stack((_x, _y_neg)), rotate)
+    # ax.plot(top[:, 0], top[:, 1], bottom[:, 0], bottom[:, 1])
+    # ax.grid(True, which='both')
+    # ax.minorticks_on()
+    # ax.set_title('Hazard Plot with limit: %s w/m^2' % limit)
+    # ax.set_xlabel('Distance From Antenna(m)')
+    # ax.set_ylabel('Off Axis Distance (m)')
+    # return fig, ax
+    return pd.DataFrame(
+        dict(
+            range=delta[::-1] * ffmin,
+            positives=xbarArray[::-1] * radius_meters,
+            negatives=xbarArray[::-1] * -radius_meters,
+        )
+    )
+
+
+def combined_hazard_plot(parameters, limit, density=1000):
+    """Hazard plot for parabolic dish.
+
+    Receives user input parameters and hazard limit
+    for parabolic dish. Computes and returns hazard distance
+    plot.
+
+    :param parameters: parameters tuple created with parameters function
+    :param limit: power density limit
+    :param density: (optional) number of points for plot, if none density=1000
+    :param xbar_max: (optional) maximum value for xbar, if none is given xbar_max=1
+    :param gain_boost: (optional) additional numerical gain to add
+    :type parameters: tuple(float)
+    :type limit: float
+    :type xbar_max: int
+    :type gain_boost: float
+    :returns: figure and axes for hazard plot
+    :rtype: (figure, axes)
+    :Example:
+
+    >>> from antenna_intensity_modeler import parabolic
+    >>> params = parabolic.parameters(2.4, 8.4e9, 400.0, 0.62, 20.0)
+    >>> fig, ax = hazard_plot(params, 10.0)
+    """
+    radius_meters = parameters.get("radius_meters")
+    freq_mhz = parameters.get("freq_mhz")
+    power_watts = parameters.get("power_watts")
+    efficiency = parameters.get("efficiency")
+    side_lobe_ratio = parameters.get("side_lobe_ratio")
+    H = parameters.get("H")
+    ffmin = parameters.get("ffmin")
+    ffpwrden = parameters.get("ffpwrden")
+    k = parameters.get("k")
+
+    n = density
+    delta = np.linspace(1.0, 0.01, n)  # Normalized farfield distances
+    # x = np.logspace(-5, 0, 100)  # Normalized farfield distances
+    x = np.linspace(0, 1, 1000)  # Normalized to farfield distance
+    y = np.arange(0, 16.1, 0.1)  # Normalized to radius
+    X, Y = np.meshgrid(x, y)
+
+    txr_coord = [
+        [-30 / ffmin, 2],
+        [-45 / ffmin, 6],
+        [-15 / ffmin, 6],
+        [-30 / ffmin, 10],
+        [-45 / ffmin, 14],
+        [-15 / ffmin, 14],
+    ]
+
+    pd_field = np.zeros(X.shape)
+    eps = 1e-12
+
+    # Determine farfield power density
+    d = 1.0
+    theta = 0.0
+    u = 0.0
+
+    def fun1(x):
+        return (
+            1
+            # * scipy.special.iv(0, pi * H * (1 - x**2))
+            * scipy.special.jv(0, u * x)
+            * np.cos(pi * x ** 2 / 8 / d)
+            * x
+        )
+
+    Ep1 = scipy.integrate.romberg(fun1, 0, 1, divmax=20)
+    # Ep1 = sum(fun1(np.linspace(0, 1, 1000)))
+
+    def fun2(x):
+        return (
+            1
+            # * scipy.special.iv(0, pi * H * (1 - x**2))
+            * scipy.special.jv(0, u * x)
+            * np.sin(pi * x ** 2 / 8 / d)
+            * x
+        )
+
+    Ep2 = scipy.integrate.romberg(fun2, 0, 1, divmax=20)
+    # Ep2 = sum(fun2(np.linspace(0, 1, 1000)))
+
+    ff_reference = (1 + np.cos(theta)) / d * abs(Ep1 - 1j * Ep2)
+
+    for i in range(len(y)):
+        for j in range(len(x)):
+            for coord in txr_coord:
+                _x = coord[0]
+                _y = coord[1]
+                diff_x = np.abs(X[i, j] - _x) * ffmin
+                diff_y = np.abs(Y[i, j] - _y) * radius_meters
+                theta = np.arctan(diff_y / (diff_x + eps))
+                u = k * radius_meters * np.sin(theta)
+
+                def fun1(x):
+                    return (
+                        1
+                        # * scipy.special.iv(0, pi * H * (1 - x**2))
+                        * scipy.special.jv(0, u * x)
+                        * np.cos(pi * x ** 2 / 8 / abs(X[i, j] - _x))
+                        * x
+                    )
+
+                Ep1 = scipy.integrate.romberg(fun1, 0, 1, divmax=20)
+                # Ep1 = sum(fun1(np.linspace(0, 1, 1000)))
+
+                def fun2(x):
+                    return (
+                        1
+                        # * scipy.special.iv(0, pi * H * (1 - x**2))
+                        * scipy.special.jv(0, u * x)
+                        * np.sin(pi * x ** 2 / 8 / abs(X[i, j] - _x))
+                        * x
+                    )
+
+                Ep2 = scipy.integrate.romberg(fun2, 0, 1, divmax=20)
+                # Ep2 = sum(fun2(np.linspace(0, 1, 1000)))
+
+                Ep = (1 + np.cos(theta)) / abs(X[i, j] - _x) * abs(Ep1 - 1j * Ep2)
+                pd_field[i, j] = (
+                    pd_field[i, j] + (Ep ** 2 / ff_reference ** 2) * ffpwrden
+                )
+
+                # Pcorr = (Ep**2 / Ep[-1]**2) * ffpwrden
+
+    return X, Y, pd_field
+
+
+def print_parameters(parameters: dict):
+    """Prints formated parameter list.
+
+    Args:
+        parameters (dict): parameters tuple created with parameters function
+    Returns:
+        none
+    """
+    radius_meters = parameters.get("radius_meters")
+    freq_mhz = parameters.get("freq_mhz")
+    power_watts = parameters.get("power_watts")
+    efficiency = parameters.get("efficiency")
+    side_lobe_ratio = parameters.get("side_lobe_ratio")
+    H = parameters.get("H")
+    ffmin = parameters.get("ffmin")
+    ffpwrden = parameters.get("ffpwrden")
+    k = parameters.get("k")
+    print("Aperture Radius: %.2f" % radius_meters)
+    print("Output Power (w): %.2f" % power_watts)
+    print("Antenna Efficiency: %.2f" % efficiency)
+    print("Side Lobe Ratio: %.2f" % side_lobe_ratio)
+    print("Far Field (m): %.2f" % ffmin)
+    print("Far Field (w/m^2): %.2f" % ffpwrden)